--- conflicted
+++ resolved
@@ -419,11 +419,7 @@
 	for index, key := range signerKeys {
 		privateKey := getter(key)
 		if privateKey == nil {
-<<<<<<< HEAD
-			return nil, fmt.Errorf("signer key %q not found. Ensure all the signer keys are in the vault", key.String())
-=======
 			continue
->>>>>>> 8d89d321
 		}
 
 		tx.Signatures[index], err = privateKey.Sign(messageContent)
