--- conflicted
+++ resolved
@@ -30,13 +30,7 @@
 	Value bin.Uint64 `json:"value"`
 }
 
-<<<<<<< HEAD
-///
-
 type GetSlotResult bin.Uint64
-=======
-type GetSlotResult solana.U64
->>>>>>> 37d477ea
 
 type GetRecentBlockhashResult struct {
 	RPCContext
@@ -87,7 +81,7 @@
 	Err       interface{} `json:"err,omitempty"`
 	Memo      string      `json:"memo,omitempty"`
 	Signature string      `json:"signature,omitempty"`
-	Slot      solana.U64  `json:"slot,omitempty"`
+	Slot      bin.Uint64  `json:"slot,omitempty"`
 }
 
 type GetAccountInfoResult struct {
